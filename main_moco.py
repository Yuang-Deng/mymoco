#!/usr/bin/env python
# Copyright (c) Facebook, Inc. and its affiliates. All Rights Reserved
import argparse
import builtins
import math
import os
import random
import shutil
import time
import warnings
from collections import OrderedDict

import torch
import torch.nn as nn
import torch.nn.parallel
import torch.nn.functional as F
import torch.backends.cudnn as cudnn
import torch.distributed as dist
import torch.optim
import torch.multiprocessing as mp
import torch.utils.data
import torch.utils.data.distributed
import torchvision.models as models

import moco.loader
import moco.builder
from moco.wrn import Network
import cifar

lamdactv = 3
lamdapseudo = 1
mu_batch = 8
lrate = 1e-1
batch_size = 128
epochs = 200
eval_step = 80
moco_k = mu_batch * 100 * batch_size
threshold = 0.99
num_labeled = 4000
valid_num = 5000
momentum = 0.9
weight_decay = 0
moco_m = 0.999
T = 1
# resume = 'checkpoint_0290.pth.tar'
resume = ''
model_config = OrderedDict([
    ('arch', 'wrn'),
    ('depth', 28),
    ('base_channels', 16),
    ('widening_factor', 2),
    ('drop_rate', 0.3),
    ('input_shape', (1, 3, 32, 32)),
    ('n_classes', 128),
])

model_names = sorted(name for name in models.__dict__
                     if name.islower() and not name.startswith("__")
                     and callable(models.__dict__[name]))

parser = argparse.ArgumentParser(description='PyTorch ImageNet Training')
# parser.add_argument('data', metavar='DIR',
#                     help='path to dataset')
parser.add_argument('-a', '--arch', metavar='ARCH', default='resnet50',
                    choices=model_names,
                    help='model architecture: ' +
                         ' | '.join(model_names) +
                         ' (default: resnet50)')
parser.add_argument('-j', '--workers', default=8, type=int, metavar='N',
                    help='number of data loading workers (default: 32)')
parser.add_argument('--epochs', default=50, type=int, metavar='N',
                    help='number of total epochs to run')
parser.add_argument('--start-epoch', default=0, type=int, metavar='N',
                    help='manual epoch number (useful on restarts)')
parser.add_argument('-b', '--batch-size', default=100, type=int,
                    metavar='N',
                    help='mini-batch size (default: 256), this is the total '
                         'batch size of all GPUs on the current node when '
                         'using Data Parallel or Distributed Data Parallel')
parser.add_argument('--lr', '--learning-rate', default=0.03, type=float,
                    metavar='LR', help='initial learning rate', dest='lr')
parser.add_argument('--schedule', default=[120, 160], nargs='*', type=int,
                    help='learning rate schedule (when to drop lr by 10x)')
parser.add_argument('--momentum', default=0.9, type=float, metavar='M',
                    help='momentum of SGD solver')
parser.add_argument('--wd', '--weight-decay', default=1e-4, type=float,
                    metavar='W', help='weight decay (default: 1e-4)',
                    dest='weight_decay')
parser.add_argument('-p', '--print-freq', default=10, type=int,
                    metavar='N', help='print frequency (default: 10)')
parser.add_argument('--resume', default='checkpoint_0290.pth.tar', type=str, metavar='PATH',
                    help='path to latest checkpoint (default: none)')
parser.add_argument('--world-size', default=-1, type=int,
                    help='number of nodes for distributed training')
parser.add_argument('--rank', default=-1, type=int,
                    help='node rank for distributed training')
parser.add_argument('--dist-url', default='tcp://224.66.41.62:23456', type=str,
                    help='url used to set up distributed training')
parser.add_argument('--dist-backend', default='nccl', type=str,
                    help='distributed backend')
parser.add_argument('--seed', default=1, type=int,
                    help='seed for initializing training. ')
parser.add_argument('--gpu', default=0, type=int,
                    help='GPU id to use.')
parser.add_argument('--eval-step', default=256, type=int,
                    help='number of eval steps to run')
parser.add_argument('--multiprocessing-distributed', action='store_true',
                    help='Use multi-processing distributed training to launch '
                         'N processes per node, which has N GPUs. This is the '
                         'fastest way to use PyTorch for either single node or '
                         'multi node data parallel training')

# moco specific configs:
parser.add_argument('--moco-dim', default=128, type=int,
                    help='feature dimension (default: 128)')
parser.add_argument('--moco-k', default=3000, type=int,
                    help='queue size; number of negative keys (default: 65536)')
parser.add_argument('--moco-m', default=0.999, type=float,
                    help='moco momentum of updating key encoder (default: 0.999)')
parser.add_argument('--moco-t', default=0.07, type=float,
                    help='softmax temperature (default: 0.07)')

# options for moco v2
parser.add_argument('--mlp', action='store_true',
                    help='use mlp head')
parser.add_argument('--aug-plus', action='store_true',
                    help='use moco v2 data augmentation')
parser.add_argument('--cos', action='store_true',
                    help='use cosine lr schedule')


def main():
    args = parser.parse_args()

    if args.seed is not None:
        random.seed(args.seed)
        torch.manual_seed(args.seed)
        cudnn.deterministic = True
        warnings.warn('You have chosen to seed training. '
                      'This will turn on the CUDNN deterministic setting, '
                      'which can slow down your training considerably! '
                      'You may see unexpected behavior when restarting '
                      'from checkpoints.')

    if args.gpu is not None:
        warnings.warn('You have chosen a specific GPU. This will completely '
                      'disable data parallelism.')

    if args.dist_url == "env://" and args.world_size == -1:
        args.world_size = int(os.environ["WORLD_SIZE"])

    args.distributed = args.world_size > 1 or args.multiprocessing_distributed

    ngpus_per_node = torch.cuda.device_count()
    if args.multiprocessing_distributed:
        # Since we have ngpus_per_node processes per node, the total world_size
        # needs to be adjusted accordingly
        args.world_size = ngpus_per_node * args.world_size
        # Use torch.multiprocessing.spawn to launch distributed processes: the
        # main_worker process function
        mp.spawn(main_worker, nprocs=ngpus_per_node, args=(ngpus_per_node, args))
    else:
        # Simply call main_worker function
        main_worker(args.gpu, ngpus_per_node, args)


def main_worker(gpu, ngpus_per_node, args):
    args.gpu = gpu

    if args.gpu is not None:
        print("Use GPU: {} for training".format(args.gpu))

    # create model
    print("=> creating model '{}'".format(args.arch))
    # wrn_28_2 = Network(model_config)
    model = moco.builder.MoCo(
        Network, model_config,
        moco_k, moco_m, args.moco_t, args.mlp)
    print(model)

    if args.gpu is not None:
        torch.cuda.set_device(args.gpu)
        model = model.cuda(args.gpu)

    # define loss function (criterion) and optimizer
    criterion = nn.CrossEntropyLoss().cuda(args.gpu)
    lx = nn.CrossEntropyLoss().cuda(args.gpu)

    feature_optimizer = torch.optim.SGD(model.encoder_q.parameters(), lrate,
                                momentum=momentum,
                                weight_decay=weight_decay)
    classfier_optimizer = torch.optim.SGD(model.classifier.parameters(), lrate,
                                    momentum=momentum,
                                    weight_decay=weight_decay)
    res_optimizer = torch.optim.SGD(model.encoder_qfc.parameters(), lrate,
                                    momentum=momentum,
                                    weight_decay=weight_decay)


    # schedular = torch.optim.lr_scheduler.CosineAnnealingLR(optimizer, epochs, 0, -1)

    # optionally resume from a checkpoint
    if resume:
        if os.path.isfile(resume):
            print("=> loading checkpoint '{}'".format(resume))
            if args.gpu is None:
                checkpoint = torch.load(resume)
            else:
                # Map model to be loaded to specified single gpu.
                loc = 'cuda:{}'.format(args.gpu)
                checkpoint = torch.load(resume, map_location=loc)
            args.start_epoch = checkpoint['epoch']
            model.load_state_dict(checkpoint['state_dict'])
            feature_optimizer.load_state_dict(checkpoint['feature_optimizer'])
            classfier_optimizer.load_state_dict(checkpoint['classfier_optimizer'])
            res_optimizer.load_state_dict(checkpoint['res_optimizer'])
            print("=> loaded checkpoint '{}' (epoch {})"
                  .format(resume, checkpoint['epoch']))
        else:
            print("=> no checkpoint found at '{}'".format(resume))

    cudnn.benchmark = True

    labeled_dataset, unlabeled_dataset, valid_dataset, test_dataset = cifar.get_cifar10(args=args, root='datasets',
                                                                                        num_labeled=num_labeled,
                                                                                        valid_num=valid_num)

    labeled_train_loader = torch.utils.data.DataLoader(
        labeled_dataset, batch_size=batch_size, shuffle=True,
        pin_memory=True, drop_last=True, num_workers=args.workers)

    unlabeled_train_loader = torch.utils.data.DataLoader(
        unlabeled_dataset, batch_size=batch_size * mu_batch, shuffle=True,
        pin_memory=True, drop_last=True, num_workers=args.workers)

    valid_loader = torch.utils.data.DataLoader(
        valid_dataset, batch_size=batch_size, shuffle=True,
        pin_memory=True, drop_last=True, num_workers=args.workers)

    test_loader = torch.utils.data.DataLoader(
        test_dataset, batch_size=batch_size, shuffle=True,
        pin_memory=True, drop_last=True, num_workers=args.workers)

    for epoch in range(args.start_epoch, epochs):
        adjust_learning_rate(feature_optimizer, epoch, args)
        adjust_learning_rate(classfier_optimizer, epoch, args)
        adjust_learning_rate(res_optimizer, epoch, args)

        # train for one epoch
        train(labeled_train_loader, unlabeled_train_loader, model, criterion, lx, feature_optimizer, classfier_optimizer, res_optimizer, epoch, args)

        save_checkpoint({
            'epoch': epoch + 1,
            'arch': args.arch,
            'state_dict': model.state_dict(),
            'feature_optimizer': feature_optimizer.state_dict(),
            'classfier_optimizer': classfier_optimizer.state_dict(),
            'res_optimizer': res_optimizer.state_dict(),
        }, is_best=False, filename='checkpoint_{:04d}.pth.tar'.format(epoch))
        modeltest(args, valid_loader, model, lx, "val")

    # modeltest(args, test_loader, model, lx, "test")


def modeltest(args, test_loader, model, lx, stage):
    batch_time = AverageMeter('Time', ':6.3f')
    data_time = AverageMeter('Data', ':6.3f')
    losses = AverageMeter('Loss', ':.4e')
    top1 = AverageMeter('Acc@1', ':6.2f')
    top5 = AverageMeter('Acc@5', ':6.2f')
    progress = ProgressMeter(
        eval_step,
        [batch_time, data_time, losses, top1, top5],
        prefix="Epoch: [{}]".format(stage))
    end = time.time()

    with torch.no_grad():
        for batch_idx, (inputs, targets) in enumerate(test_loader):
            data_time.update(time.time() - end)
            model.eval()

            inputs = inputs.cuda(args.gpu, non_blocking=True)
            targets = targets.cuda(args.gpu, non_blocking=True)
            outputs = model.encoder_q(inputs)
            outputs = model.classifier(outputs)
            targets = targets.long()
            loss = lx(outputs, targets)

            prec1, prec5 = accuracy(outputs, targets, topk=(1, 5))
            losses.update(loss.item(), inputs.shape[0])
            top1.update(prec1.item(), inputs.shape[0])
            top5.update(prec5.item(), inputs.shape[0])
            batch_time.update(time.time() - end)
            end = time.time()
    progress.display(len(test_loader))
    return losses.avg, top1.avg


def train(labeled_train_loader, unlabeled_train_loader, model, criterion, lx, feature_optimizer, classfier_optimizer, res_optimizer, epoch, args):
    batch_time = AverageMeter('Time', ':6.3f')
    data_time = AverageMeter('Data', ':6.3f')
    losses = AverageMeter('Loss', ':.4e')
    top1 = AverageMeter('Acc@1', ':6.2f')
    top5 = AverageMeter('Acc@5', ':6.2f')
    progress = ProgressMeter(
        eval_step,
        [batch_time, data_time, losses, top1, top5],
        prefix="Epoch: [{}]".format(epoch))

    # switch to train mode
    model.train()

    end = time.time()
    # labeled_iter = iter(labeled_train_loader)
    labeled_iter = labeled_train_loader.__iter__()
    unlabeled_iter = unlabeled_train_loader.__iter__()
    for i in range(eval_step):
        # measure data loading time
        data_time.update(time.time() - end)
        try:
            inputs_x, targets_x = labeled_iter.next()
        except:
            # print("label over")
            labeled_iter = labeled_train_loader.__iter__()
            inputs_x, targets_x = labeled_iter.next()

        try:
            images, _ = unlabeled_iter.next()
        except:
            # print("unlabel over")
            unlabeled_iter = unlabeled_train_loader.__iter__()
            images, _ = unlabeled_iter.next()

        if args.gpu is not None:
            inputs_x = inputs_x.cuda(args.gpu, non_blocking=True)
            targets_x = targets_x.cuda(args.gpu, non_blocking=True)
            images[0] = images[0].cuda(args.gpu, non_blocking=True)
            images[1] = images[1].cuda(args.gpu, non_blocking=True)
            images[2] = images[2].cuda(args.gpu, non_blocking=True)

        # 有标注损失步骤
        pred_labeled = model.encoder_q(inputs_x)
        pred_labeled = model.classifier(pred_labeled)
        lx_loss = lx(pred_labeled, targets_x.long())
        feature_optimizer.zero_grad()
        classfier_optimizer.zero_grad()
        lx_loss.backward()
        feature_optimizer.step()
        classfier_optimizer.step()

        # 对比损失步骤
        output, target = model.contradict_forward(im_q=images[0], im_k=images[1])
        c_loss = lamdactv * criterion(output, target)
        feature_optimizer.zero_grad()
        res_optimizer.zero_grad()
        c_loss.backward()
        feature_optimizer.step()
        res_optimizer.step()

        # 伪标签损失步骤
        s_predict = model.encoder_q(images[0])
        s_predict = model.classifier(s_predict)
        w_predict = model.encoder_q(images[2])
        w_predict = model.classifier(w_predict)
<<<<<<< HEAD
        pseudo_label = torch.softmax(w_predict.detach() / T, dim=-1)
        max_probs, target_q = torch.max(pseudo_label, dim=-1)
=======
        max_probs, target_q = torch.max(w_predict.detach(), dim=-1)
>>>>>>> c74a4abd
        mask = max_probs.ge(threshold).float()
        p_loss = lamdapseudo * (F.cross_entropy(s_predict, target_q, reduction='none') * mask).mean()
        feature_optimizer.zero_grad()
        classfier_optimizer.zero_grad()
        p_loss.backward()
        feature_optimizer.step()
        classfier_optimizer.step()

        # 计算及更新准确率
        loss = lx_loss + c_loss + p_loss
        # loss = lx_loss + c_loss
<<<<<<< HEAD
=======
        # loss = lx_loss
        # loss = lx_loss + p_loss  效果比单独分类略有提升
>>>>>>> c74a4abd

        acc1, acc5 = accuracy(pred_labeled, targets_x, topk=(1, 5))
        losses.update(loss.item(), inputs_x.size(0))
        top1.update(acc1[0], inputs_x.size(0))
        top5.update(acc5[0], inputs_x.size(0))

        # measure elapsed time
        batch_time.update(time.time() - end)
        end = time.time()

        if i % args.print_freq == 0:
            progress.display(i)


def save_checkpoint(state, is_best, filename='checkpoint.pth.tar'):
    torch.save(state, filename)
    if is_best:
        shutil.copyfile(filename, 'model_best.pth.tar')


class AverageMeter(object):
    """Computes and stores the average and current value"""

    def __init__(self, name, fmt=':f'):
        self.name = name
        self.fmt = fmt
        self.reset()

    def reset(self):
        self.val = 0
        self.avg = 0
        self.sum = 0
        self.count = 0

    def update(self, val, n=1):
        self.val = val
        self.sum += val * n
        self.count += n
        self.avg = self.sum / self.count

    def __str__(self):
        fmtstr = '{name} {val' + self.fmt + '} ({avg' + self.fmt + '})'
        return fmtstr.format(**self.__dict__)


class ProgressMeter(object):
    def __init__(self, num_batches, meters, prefix=""):
        self.batch_fmtstr = self._get_batch_fmtstr(num_batches)
        self.meters = meters
        self.prefix = prefix

    def display(self, batch):
        entries = [self.prefix + self.batch_fmtstr.format(batch)]
        entries += [str(meter) for meter in self.meters]
        print('\t'.join(entries))

    def _get_batch_fmtstr(self, num_batches):
        num_digits = len(str(num_batches // 1))
        fmt = '{:' + str(num_digits) + 'd}'
        return '[' + fmt + '/' + fmt.format(num_batches) + ']'


def adjust_learning_rate(optimizer, epoch, args):
    """Decay the learning rate based on schedule"""
    lr = lrate
    if args.cos:  # cosine lr schedule
        lr *= 0.5 * (1. + math.cos(math.pi * epoch / epochs))
    else:  # stepwise lr schedule
        for milestone in args.schedule:
            lr *= 0.1 if epoch >= milestone else 1.
    for param_group in optimizer.param_groups:
        param_group['lr'] = lr


def accuracy(output, target, topk=(1,)):
    """Computes the accuracy over the k top predictions for the specified values of k"""
    with torch.no_grad():
        maxk = max(topk)
        batch_size = target.size(0)

        _, pred = output.topk(maxk, 1, True, True)
        pred = pred.t()
        correct = pred.eq(target.view(1, -1).expand_as(pred))

        res = []
        for k in topk:
            correct_k = correct[:k].contiguous().view(-1).float().sum(0, keepdim=True)
            res.append(correct_k.mul_(100.0 / batch_size))
        return res


if __name__ == '__main__':
    main()<|MERGE_RESOLUTION|>--- conflicted
+++ resolved
@@ -362,12 +362,10 @@
         s_predict = model.classifier(s_predict)
         w_predict = model.encoder_q(images[2])
         w_predict = model.classifier(w_predict)
-<<<<<<< HEAD
+
         pseudo_label = torch.softmax(w_predict.detach() / T, dim=-1)
         max_probs, target_q = torch.max(pseudo_label, dim=-1)
-=======
-        max_probs, target_q = torch.max(w_predict.detach(), dim=-1)
->>>>>>> c74a4abd
+
         mask = max_probs.ge(threshold).float()
         p_loss = lamdapseudo * (F.cross_entropy(s_predict, target_q, reduction='none') * mask).mean()
         feature_optimizer.zero_grad()
@@ -379,11 +377,6 @@
         # 计算及更新准确率
         loss = lx_loss + c_loss + p_loss
         # loss = lx_loss + c_loss
-<<<<<<< HEAD
-=======
-        # loss = lx_loss
-        # loss = lx_loss + p_loss  效果比单独分类略有提升
->>>>>>> c74a4abd
 
         acc1, acc5 = accuracy(pred_labeled, targets_x, topk=(1, 5))
         losses.update(loss.item(), inputs_x.size(0))
